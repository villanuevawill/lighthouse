use crate::test_utils::TestRandom;
use crate::{
    validator::StatusFlags, validator_registry::get_active_validator_indices, AttestationData,
    Bitfield, ChainSpec, Crosslink, Deposit, Epoch, Eth1Data, Eth1DataVote, Fork, Hash256,
    PendingAttestation, PublicKey, Signature, Slot, Validator,
};
use bls::verify_proof_of_possession;
use honey_badger_split::SplitExt;
use log::trace;
use rand::RngCore;
use serde_derive::Serialize;
use ssz::{hash, Decodable, DecodeError, Encodable, SszStream, TreeHash};
use swap_or_not_shuffle::get_permutated_index;
<<<<<<< HEAD
=======

mod tests;
>>>>>>> 98c33a7d

#[derive(Debug, PartialEq)]
pub enum BeaconStateError {
    EpochOutOfBounds,
    UnableToShuffle,
    InsufficientRandaoMixes,
    InsufficientValidators,
    InsufficientBlockRoots,
    InsufficientIndexRoots,
    InsufficientAttestations,
    InsufficientCommittees,
}

#[derive(Debug, PartialEq)]
pub enum InclusionError {
    /// The validator did not participate in an attestation in this period.
    NoAttestationsForValidator,
    AttestationParticipantsError(AttestationParticipantsError),
}

#[derive(Debug, PartialEq)]
pub enum AttestationParticipantsError {
    /// There is no committee for the given shard in the given epoch.
    NoCommitteeForShard,
    BeaconStateError(BeaconStateError),
}

macro_rules! safe_add_assign {
    ($a: expr, $b: expr) => {
        $a = $a.saturating_add($b);
    };
}
macro_rules! safe_sub_assign {
    ($a: expr, $b: expr) => {
        $a = $a.saturating_sub($b);
    };
}

#[derive(Debug, PartialEq, Clone, Default, Serialize)]
pub struct BeaconState {
    // Misc
    pub slot: Slot,
    pub genesis_time: u64,
    pub fork: Fork,

    // Validator registry
    pub validator_registry: Vec<Validator>,
    pub validator_balances: Vec<u64>,
    pub validator_registry_update_epoch: Epoch,

    // Randomness and committees
    pub latest_randao_mixes: Vec<Hash256>,
    pub previous_epoch_start_shard: u64,
    pub current_epoch_start_shard: u64,
    pub previous_calculation_epoch: Epoch,
    pub current_calculation_epoch: Epoch,
    pub previous_epoch_seed: Hash256,
    pub current_epoch_seed: Hash256,

    // Finality
    pub previous_justified_epoch: Epoch,
    pub justified_epoch: Epoch,
    pub justification_bitfield: u64,
    pub finalized_epoch: Epoch,

    // Recent state
    pub latest_crosslinks: Vec<Crosslink>,
    pub latest_block_roots: Vec<Hash256>,
    pub latest_index_roots: Vec<Hash256>,
    pub latest_penalized_balances: Vec<u64>,
    pub latest_attestations: Vec<PendingAttestation>,
    pub batched_block_roots: Vec<Hash256>,

    // Ethereum 1.0 chain data
    pub latest_eth1_data: Eth1Data,
    pub eth1_data_votes: Vec<Eth1DataVote>,
}

impl BeaconState {
    /// Produce the first state of the Beacon Chain.
    pub fn genesis(
        genesis_time: u64,
        initial_validator_deposits: Vec<Deposit>,
        latest_eth1_data: Eth1Data,
        spec: &ChainSpec,
    ) -> Result<BeaconState, BeaconStateError> {
        let initial_crosslink = Crosslink {
            epoch: spec.genesis_epoch,
            shard_block_root: spec.zero_hash,
        };

        let mut genesis_state = BeaconState {
            /*
             * Misc
             */
            slot: spec.genesis_slot,
            genesis_time,
            fork: Fork {
                previous_version: spec.genesis_fork_version,
                current_version: spec.genesis_fork_version,
                epoch: spec.genesis_epoch,
            },

            /*
             * Validator registry
             */
            validator_registry: vec![], // Set later in the function.
            validator_balances: vec![], // Set later in the function.
            validator_registry_update_epoch: spec.genesis_epoch,

            /*
             * Randomness and committees
             */
            latest_randao_mixes: vec![spec.zero_hash; spec.latest_randao_mixes_length as usize],
            previous_epoch_start_shard: spec.genesis_start_shard,
            current_epoch_start_shard: spec.genesis_start_shard,
            previous_calculation_epoch: spec.genesis_epoch,
            current_calculation_epoch: spec.genesis_epoch,
            previous_epoch_seed: spec.zero_hash,
            current_epoch_seed: spec.zero_hash,

            /*
             * Finality
             */
            previous_justified_epoch: spec.genesis_epoch,
            justified_epoch: spec.genesis_epoch,
            justification_bitfield: 0,
            finalized_epoch: spec.genesis_epoch,

            /*
             * Recent state
             */
            latest_crosslinks: vec![initial_crosslink; spec.shard_count as usize],
            latest_block_roots: vec![spec.zero_hash; spec.latest_block_roots_length as usize],
            latest_index_roots: vec![spec.zero_hash; spec.latest_index_roots_length as usize],
            latest_penalized_balances: vec![0; spec.latest_penalized_exit_length as usize],
            latest_attestations: vec![],
            batched_block_roots: vec![],

            /*
             * PoW receipt root
             */
            latest_eth1_data,
            eth1_data_votes: vec![],
        };

        for deposit in initial_validator_deposits {
            let _index = genesis_state.process_deposit(
                deposit.deposit_data.deposit_input.pubkey,
                deposit.deposit_data.amount,
                deposit.deposit_data.deposit_input.proof_of_possession,
                deposit.deposit_data.deposit_input.withdrawal_credentials,
                spec,
            );
        }

        for validator_index in 0..genesis_state.validator_registry.len() {
            if genesis_state.get_effective_balance(validator_index, spec) >= spec.max_deposit_amount
            {
                genesis_state.activate_validator(validator_index, true, spec);
            }
        }

        let genesis_active_index_root = hash_tree_root(get_active_validator_indices(
            &genesis_state.validator_registry,
            spec.genesis_epoch,
        ));
        genesis_state.latest_index_roots =
            vec![genesis_active_index_root; spec.latest_index_roots_length];
        genesis_state.current_epoch_seed = genesis_state.generate_seed(spec.genesis_epoch, spec)?;

        Ok(genesis_state)
    }

    /// Return the tree hash root for this `BeaconState`.
    ///
    /// Spec v0.2.0
    pub fn canonical_root(&self) -> Hash256 {
        Hash256::from(&self.hash_tree_root()[..])
    }

    /// The epoch corresponding to `self.slot`.
    ///
    /// Spec v0.2.0
    pub fn current_epoch(&self, spec: &ChainSpec) -> Epoch {
        self.slot.epoch(spec.epoch_length)
    }

    /// The epoch prior to `self.current_epoch()`.
    ///
    /// Spec v0.2.0
    pub fn previous_epoch(&self, spec: &ChainSpec) -> Epoch {
        let current_epoch = self.current_epoch(&spec);
        if current_epoch == spec.genesis_epoch {
            current_epoch
        } else {
            current_epoch - 1
        }
    }

    /// The epoch following `self.current_epoch()`.
    ///
    /// Spec v0.2.0
    pub fn next_epoch(&self, spec: &ChainSpec) -> Epoch {
        self.current_epoch(spec).saturating_add(1_u64)
    }

    /// The first slot of the epoch corresponding to `self.slot`.
    ///
    /// Spec v0.2.0
    pub fn current_epoch_start_slot(&self, spec: &ChainSpec) -> Slot {
        self.current_epoch(spec).start_slot(spec.epoch_length)
    }

    /// The first slot of the epoch preceeding the one corresponding to `self.slot`.
    ///
    /// Spec v0.2.0
    pub fn previous_epoch_start_slot(&self, spec: &ChainSpec) -> Slot {
        self.previous_epoch(spec).start_slot(spec.epoch_length)
    }

    /// Return the number of committees in one epoch.
    ///
    /// TODO: this should probably be a method on `ChainSpec`.
    ///
    /// Spec v0.2.0
    pub fn get_epoch_committee_count(
        &self,
        active_validator_count: usize,
        spec: &ChainSpec,
    ) -> u64 {
        std::cmp::max(
            1,
            std::cmp::min(
                spec.shard_count / spec.epoch_length,
                active_validator_count as u64 / spec.epoch_length / spec.target_committee_size,
            ),
        ) * spec.epoch_length
    }

    /// Shuffle ``validators`` into crosslink committees seeded by ``seed`` and ``epoch``.
    /// Return a list of ``committees_per_epoch`` committees where each
    /// committee is itself a list of validator indices.
    ///
    /// Spec v0.1
    pub fn get_shuffling(
        &self,
        seed: Hash256,
        epoch: Epoch,
        spec: &ChainSpec,
    ) -> Option<Vec<Vec<usize>>> {
        let active_validator_indices =
            get_active_validator_indices(&self.validator_registry, epoch);

        if active_validator_indices.is_empty() {
            return None;
        }

        trace!(
            "get_shuffling: active_validator_indices.len() == {}",
            active_validator_indices.len()
        );

        let committees_per_epoch =
            self.get_epoch_committee_count(active_validator_indices.len(), spec);

<<<<<<< HEAD
        trace!(
            "get_shuffling: active_validator_indices.len() == {}, committees_per_epoch: {}",
            active_validator_indices.len(),
            committees_per_epoch
        );

        let mut shuffled_active_validator_indices = vec![0; active_validator_indices.len()];
=======
        let mut shuffled_active_validator_indices =
            Vec::with_capacity(active_validator_indices.len());
>>>>>>> 98c33a7d
        for &i in &active_validator_indices {
            let shuffled_i = get_permutated_index(
                i,
                active_validator_indices.len(),
                &seed[..],
                spec.shuffle_round_count,
            )?;
            shuffled_active_validator_indices[i] = active_validator_indices[shuffled_i]
        }

        Some(
            shuffled_active_validator_indices
                .honey_badger_split(committees_per_epoch as usize)
                .map(|slice: &[usize]| slice.to_vec())
                .collect(),
        )
    }

    /// Return the number of committees in the previous epoch.
    ///
    /// Spec v0.2.0
    fn get_previous_epoch_committee_count(&self, spec: &ChainSpec) -> u64 {
        let previous_active_validators =
            get_active_validator_indices(&self.validator_registry, self.previous_calculation_epoch);
        self.get_epoch_committee_count(previous_active_validators.len(), spec)
    }

    /// Return the number of committees in the current epoch.
    ///
    /// Spec v0.2.0
    pub fn get_current_epoch_committee_count(&self, spec: &ChainSpec) -> u64 {
        let current_active_validators =
            get_active_validator_indices(&self.validator_registry, self.current_calculation_epoch);
        self.get_epoch_committee_count(current_active_validators.len(), spec)
    }

    /// Return the number of committees in the next epoch.
    ///
    /// Spec v0.2.0
    pub fn get_next_epoch_committee_count(&self, spec: &ChainSpec) -> u64 {
        let current_active_validators =
            get_active_validator_indices(&self.validator_registry, self.next_epoch(spec));
        self.get_epoch_committee_count(current_active_validators.len(), spec)
    }

    pub fn get_active_index_root(&self, epoch: Epoch, spec: &ChainSpec) -> Option<Hash256> {
        let current_epoch = self.current_epoch(spec);

        let earliest_index_root = current_epoch - Epoch::from(spec.latest_index_roots_length)
            + Epoch::from(spec.entry_exit_delay)
            + 1;
        let latest_index_root = current_epoch + spec.entry_exit_delay;

        trace!(
            "get_active_index_root: epoch: {}, earliest: {}, latest: {}",
            epoch,
            earliest_index_root,
            latest_index_root
        );

        if (epoch >= earliest_index_root) & (epoch <= latest_index_root) {
            Some(self.latest_index_roots[epoch.as_usize() % spec.latest_index_roots_length])
        } else {
            trace!("get_active_index_root: epoch out of range.");
            None
        }
    }

    /// Generate a seed for the given ``epoch``.
    ///
    /// Spec v0.2.0
    pub fn generate_seed(
        &self,
        epoch: Epoch,
        spec: &ChainSpec,
    ) -> Result<Hash256, BeaconStateError> {
        let mut input = self
            .get_randao_mix(epoch, spec)
            .ok_or_else(|| BeaconStateError::InsufficientRandaoMixes)?
            .to_vec();

        input.append(
            &mut self
                .get_active_index_root(epoch, spec)
                .ok_or_else(|| BeaconStateError::InsufficientIndexRoots)?
                .to_vec(),
        );

        // TODO: ensure `Hash256::from(u64)` == `int_to_bytes32`.
        input.append(&mut Hash256::from(epoch.as_u64()).to_vec());

        Ok(Hash256::from(&hash(&input[..])[..]))
    }

    /// Return the list of ``(committee, shard)`` tuples for the ``slot``.
    ///
    /// Note: There are two possible shufflings for crosslink committees for a
    /// `slot` in the next epoch: with and without a `registry_change`
    ///
    /// Spec v0.2.0
    pub fn get_crosslink_committees_at_slot(
        &self,
        slot: Slot,
        registry_change: bool,
        spec: &ChainSpec,
    ) -> Result<Vec<(Vec<usize>, u64)>, BeaconStateError> {
        let epoch = slot.epoch(spec.epoch_length);
        let current_epoch = self.current_epoch(spec);
        let previous_epoch = self.previous_epoch(spec);
        let next_epoch = self.next_epoch(spec);

        let (committees_per_epoch, seed, shuffling_epoch, shuffling_start_shard) =
            if epoch == current_epoch {
                trace!("get_crosslink_committees_at_slot: current_epoch");
                (
                    self.get_current_epoch_committee_count(spec),
                    self.current_epoch_seed,
                    self.current_calculation_epoch,
                    self.current_epoch_start_shard,
                )
            } else if epoch == previous_epoch {
                trace!("get_crosslink_committees_at_slot: previous_epoch");
                (
                    self.get_previous_epoch_committee_count(spec),
                    self.previous_epoch_seed,
                    self.previous_calculation_epoch,
                    self.previous_epoch_start_shard,
                )
            } else if epoch == next_epoch {
                trace!("get_crosslink_committees_at_slot: next_epoch");
                let current_committees_per_epoch = self.get_current_epoch_committee_count(spec);
                let epochs_since_last_registry_update =
                    current_epoch - self.validator_registry_update_epoch;
                let (seed, shuffling_start_shard) = if registry_change {
                    let next_seed = self.generate_seed(next_epoch, spec)?;
                    (
                        next_seed,
                        (self.current_epoch_start_shard + current_committees_per_epoch)
                            % spec.shard_count,
                    )
                } else if (epochs_since_last_registry_update > 1)
                    & epochs_since_last_registry_update.is_power_of_two()
                {
                    let next_seed = self.generate_seed(next_epoch, spec)?;
                    (next_seed, self.current_epoch_start_shard)
                } else {
                    (self.current_epoch_seed, self.current_epoch_start_shard)
                };
                (
                    self.get_next_epoch_committee_count(spec),
                    seed,
                    next_epoch,
                    shuffling_start_shard,
                )
            } else {
                return Err(BeaconStateError::EpochOutOfBounds);
            };

        let shuffling = self
            .get_shuffling(seed, shuffling_epoch, spec)
            .ok_or_else(|| BeaconStateError::UnableToShuffle)?;
        let offset = slot.as_u64() % spec.epoch_length;
        let committees_per_slot = committees_per_epoch / spec.epoch_length;
        let slot_start_shard =
            (shuffling_start_shard + committees_per_slot * offset) % spec.shard_count;

        trace!(
            "get_crosslink_committees_at_slot: committees_per_slot: {}, slot_start_shard: {}, seed: {}",
            committees_per_slot,
            slot_start_shard,
            seed
        );

        let mut crosslinks_at_slot = vec![];
        for i in 0..committees_per_slot {
            let tuple = (
                shuffling[(committees_per_slot * offset + i) as usize].clone(),
                (slot_start_shard + i) % spec.shard_count,
            );
            crosslinks_at_slot.push(tuple)
        }
        Ok(crosslinks_at_slot)
    }

    /// Returns the `slot`, `shard` and `committee_index` for which a validator must produce an
    /// attestation.
    ///
    /// Spec v0.2.0
    pub fn attestation_slot_and_shard_for_validator(
        &self,
        validator_index: usize,
        spec: &ChainSpec,
    ) -> Result<Option<(Slot, u64, u64)>, BeaconStateError> {
        let mut result = None;
        for slot in self.current_epoch(spec).slot_iter(spec.epoch_length) {
            for (committee, shard) in self.get_crosslink_committees_at_slot(slot, false, spec)? {
                if let Some(committee_index) = committee.iter().position(|&i| i == validator_index)
                {
                    result = Some((slot, shard, committee_index as u64));
                }
            }
        }
        Ok(result)
    }

    /// An entry or exit triggered in the ``epoch`` given by the input takes effect at
    /// the epoch given by the output.
    ///
    /// Spec v0.2.0
    pub fn get_entry_exit_effect_epoch(&self, epoch: Epoch, spec: &ChainSpec) -> Epoch {
        epoch + 1 + spec.entry_exit_delay
    }

    /// Returns the beacon proposer index for the `slot`.
    ///
    /// If the state does not contain an index for a beacon proposer at the requested `slot`, then `None` is returned.
    ///
    /// Spec v0.2.0
    pub fn get_beacon_proposer_index(
        &self,
        slot: Slot,
        spec: &ChainSpec,
    ) -> Result<usize, BeaconStateError> {
        let committees = self.get_crosslink_committees_at_slot(slot, false, spec)?;
        trace!(
            "get_beacon_proposer_index: slot: {}, committees_count: {}",
            slot,
            committees.len()
        );
        committees
            .first()
            .ok_or(BeaconStateError::InsufficientValidators)
            .and_then(|(first_committee, _)| {
                let index = (slot.as_usize())
                    .checked_rem(first_committee.len())
                    .ok_or(BeaconStateError::InsufficientValidators)?;
                Ok(first_committee[index])
            })
    }

    /// Process the penalties and prepare the validators who are eligible to withdrawal.
    ///
    /// Spec v0.2.0
    pub fn process_penalties_and_exits(&mut self, spec: &ChainSpec) {
        let current_epoch = self.current_epoch(spec);
        let active_validator_indices =
            get_active_validator_indices(&self.validator_registry, current_epoch);
        let total_balance = self.get_total_balance(&active_validator_indices[..], spec);

        for index in 0..self.validator_balances.len() {
            let validator = &self.validator_registry[index];

            if current_epoch
                == validator.penalized_epoch + Epoch::from(spec.latest_penalized_exit_length / 2)
            {
                let epoch_index: usize =
                    current_epoch.as_usize() % spec.latest_penalized_exit_length;

                let total_at_start = self.latest_penalized_balances
                    [(epoch_index + 1) % spec.latest_penalized_exit_length];
                let total_at_end = self.latest_penalized_balances[epoch_index];
                let total_penalities = total_at_end.saturating_sub(total_at_start);
                let penalty = self.get_effective_balance(index, spec)
                    * std::cmp::min(total_penalities * 3, total_balance)
                    / total_balance;
                safe_sub_assign!(self.validator_balances[index], penalty);
            }
        }

        let eligible = |index: usize| {
            let validator = &self.validator_registry[index];

            if validator.penalized_epoch <= current_epoch {
                let penalized_withdrawal_epochs = spec.latest_penalized_exit_length / 2;
                current_epoch >= validator.penalized_epoch + penalized_withdrawal_epochs as u64
            } else {
                current_epoch >= validator.exit_epoch + spec.min_validator_withdrawal_epochs
            }
        };

        let mut eligable_indices: Vec<usize> = (0..self.validator_registry.len())
            .filter(|i| eligible(*i))
            .collect();
        eligable_indices.sort_by_key(|i| self.validator_registry[*i].exit_epoch);
        for (withdrawn_so_far, index) in eligable_indices.iter().enumerate() {
            self.prepare_validator_for_withdrawal(*index);
            if withdrawn_so_far as u64 >= spec.max_withdrawals_per_epoch {
                break;
            }
        }
    }

    /// Return the randao mix at a recent ``epoch``.
    ///
    /// Returns `None` if the epoch is out-of-bounds of `self.latest_randao_mixes`.
    ///
    /// Spec v0.2.0
    pub fn get_randao_mix(&self, epoch: Epoch, spec: &ChainSpec) -> Option<&Hash256> {
        self.latest_randao_mixes
            .get(epoch.as_usize() % spec.latest_randao_mixes_length)
    }

    /// Update validator registry, activating/exiting validators if possible.
    ///
    /// Spec v0.2.0
    pub fn update_validator_registry(&mut self, spec: &ChainSpec) {
        let current_epoch = self.current_epoch(spec);
        let active_validator_indices =
            get_active_validator_indices(&self.validator_registry, current_epoch);
        let total_balance = self.get_total_balance(&active_validator_indices[..], spec);

        let max_balance_churn = std::cmp::max(
            spec.max_deposit_amount,
            total_balance / (2 * spec.max_balance_churn_quotient),
        );

        let mut balance_churn = 0;
        for index in 0..self.validator_registry.len() {
            let validator = &self.validator_registry[index];

            if (validator.activation_epoch > self.get_entry_exit_effect_epoch(current_epoch, spec))
                && self.validator_balances[index] >= spec.max_deposit_amount
            {
                balance_churn += self.get_effective_balance(index, spec);
                if balance_churn > max_balance_churn {
                    break;
                }
                self.activate_validator(index, false, spec);
            }
        }

        let mut balance_churn = 0;
        for index in 0..self.validator_registry.len() {
            let validator = &self.validator_registry[index];

            if (validator.exit_epoch > self.get_entry_exit_effect_epoch(current_epoch, spec))
                && validator.status_flags == Some(StatusFlags::InitiatedExit)
            {
                balance_churn += self.get_effective_balance(index, spec);
                if balance_churn > max_balance_churn {
                    break;
                }

                self.exit_validator(index, spec);
            }
        }

        self.validator_registry_update_epoch = current_epoch;
    }
    /// Process a validator deposit, returning the validator index if the deposit is valid.
    ///
    /// Spec v0.2.0
    pub fn process_deposit(
        &mut self,
        pubkey: PublicKey,
        amount: u64,
        proof_of_possession: Signature,
        withdrawal_credentials: Hash256,
        spec: &ChainSpec,
    ) -> Result<usize, ()> {
        // TODO: ensure verify proof-of-possession represents the spec accurately.
        if !verify_proof_of_possession(&proof_of_possession, &pubkey) {
            return Err(());
        }

        if let Some(index) = self
            .validator_registry
            .iter()
            .position(|v| v.pubkey == pubkey)
        {
            if self.validator_registry[index].withdrawal_credentials == withdrawal_credentials {
                safe_add_assign!(self.validator_balances[index], amount);
                Ok(index)
            } else {
                Err(())
            }
        } else {
            let validator = Validator {
                pubkey,
                withdrawal_credentials,
                activation_epoch: spec.far_future_epoch,
                exit_epoch: spec.far_future_epoch,
                withdrawal_epoch: spec.far_future_epoch,
                penalized_epoch: spec.far_future_epoch,
                status_flags: None,
            };
            self.validator_registry.push(validator);
            self.validator_balances.push(amount);
            Ok(self.validator_registry.len() - 1)
        }
    }

    /// Activate the validator of the given ``index``.
    ///
    /// Spec v0.2.0
    pub fn activate_validator(
        &mut self,
        validator_index: usize,
        is_genesis: bool,
        spec: &ChainSpec,
    ) {
        let current_epoch = self.current_epoch(spec);

        self.validator_registry[validator_index].activation_epoch = if is_genesis {
            spec.genesis_epoch
        } else {
            self.get_entry_exit_effect_epoch(current_epoch, spec)
        }
    }

    /// Initiate an exit for the validator of the given `index`.
    ///
    /// Spec v0.2.0
    pub fn initiate_validator_exit(&mut self, validator_index: usize) {
        // TODO: the spec does an `|=` here, ensure this isn't buggy.
        self.validator_registry[validator_index].status_flags = Some(StatusFlags::InitiatedExit);
    }

    /// Exit the validator of the given `index`.
    ///
    /// Spec v0.2.0
    fn exit_validator(&mut self, validator_index: usize, spec: &ChainSpec) {
        let current_epoch = self.current_epoch(spec);

        if self.validator_registry[validator_index].exit_epoch
            <= self.get_entry_exit_effect_epoch(current_epoch, spec)
        {
            return;
        }

        self.validator_registry[validator_index].exit_epoch =
            self.get_entry_exit_effect_epoch(current_epoch, spec);
    }

    ///  Penalize the validator of the given ``index``.
    ///
    ///  Exits the validator and assigns its effective balance to the block producer for this
    ///  state.
    ///
    /// Spec v0.2.0
    pub fn penalize_validator(
        &mut self,
        validator_index: usize,
        spec: &ChainSpec,
    ) -> Result<(), BeaconStateError> {
        self.exit_validator(validator_index, spec);
        let current_epoch = self.current_epoch(spec);

        self.latest_penalized_balances
            [current_epoch.as_usize() % spec.latest_penalized_exit_length] +=
            self.get_effective_balance(validator_index, spec);

        let whistleblower_index = self.get_beacon_proposer_index(self.slot, spec)?;
        let whistleblower_reward = self.get_effective_balance(validator_index, spec);
        safe_add_assign!(
            self.validator_balances[whistleblower_index as usize],
            whistleblower_reward
        );
        safe_sub_assign!(
            self.validator_balances[validator_index],
            whistleblower_reward
        );
        self.validator_registry[validator_index].penalized_epoch = current_epoch;
        Ok(())
    }

    /// Initiate an exit for the validator of the given `index`.
    ///
    /// Spec v0.2.0
    pub fn prepare_validator_for_withdrawal(&mut self, validator_index: usize) {
        //TODO: we're not ANDing here, we're setting. Potentially wrong.
        self.validator_registry[validator_index].status_flags = Some(StatusFlags::Withdrawable);
    }

    /// Iterate through the validator registry and eject active validators with balance below
    /// ``EJECTION_BALANCE``.
    ///
    /// Spec v0.2.0
    pub fn process_ejections(&mut self, spec: &ChainSpec) {
        for validator_index in
            get_active_validator_indices(&self.validator_registry, self.current_epoch(spec))
        {
            if self.validator_balances[validator_index] < spec.ejection_balance {
                self.exit_validator(validator_index, spec)
            }
        }
    }

    /// Returns the penality that should be applied to some validator for inactivity.
    ///
    /// Note: this is defined "inline" in the spec, not as a helper function.
    ///
    /// Spec v0.2.0
    pub fn inactivity_penalty(
        &self,
        validator_index: usize,
        epochs_since_finality: Epoch,
        base_reward_quotient: u64,
        spec: &ChainSpec,
    ) -> u64 {
        let effective_balance = self.get_effective_balance(validator_index, spec);
        self.base_reward(validator_index, base_reward_quotient, spec)
            + effective_balance * epochs_since_finality.as_u64()
                / spec.inactivity_penalty_quotient
                / 2
    }

    /// Returns the distance between the first included attestation for some validator and this
    /// slot.
    ///
    /// Note: In the spec this is defined "inline", not as a helper function.
    ///
    /// Spec v0.2.0
    pub fn inclusion_distance(
        &self,
        attestations: &[&PendingAttestation],
        validator_index: usize,
        spec: &ChainSpec,
    ) -> Result<u64, InclusionError> {
        let attestation =
            self.earliest_included_attestation(attestations, validator_index, spec)?;
        Ok((attestation.inclusion_slot - attestation.data.slot).as_u64())
    }

    /// Returns the slot of the earliest included attestation for some validator.
    ///
    /// Note: In the spec this is defined "inline", not as a helper function.
    ///
    /// Spec v0.2.0
    pub fn inclusion_slot(
        &self,
        attestations: &[&PendingAttestation],
        validator_index: usize,
        spec: &ChainSpec,
    ) -> Result<Slot, InclusionError> {
        let attestation =
            self.earliest_included_attestation(attestations, validator_index, spec)?;
        Ok(attestation.inclusion_slot)
    }

    /// Finds the earliest included attestation for some validator.
    ///
    /// Note: In the spec this is defined "inline", not as a helper function.
    ///
    /// Spec v0.2.0
    fn earliest_included_attestation(
        &self,
        attestations: &[&PendingAttestation],
        validator_index: usize,
        spec: &ChainSpec,
    ) -> Result<PendingAttestation, InclusionError> {
        let mut included_attestations = vec![];

        for (i, a) in attestations.iter().enumerate() {
            let participants =
                self.get_attestation_participants(&a.data, &a.aggregation_bitfield, spec)?;
            if participants.iter().any(|i| *i == validator_index) {
                included_attestations.push(i);
            }
        }

        let earliest_attestation_index = included_attestations
            .iter()
            .min_by_key(|i| attestations[**i].inclusion_slot)
            .ok_or_else(|| InclusionError::NoAttestationsForValidator)?;
        Ok(attestations[*earliest_attestation_index].clone())
    }

    /// Returns the base reward for some validator.
    ///
    /// Note: In the spec this is defined "inline", not as a helper function.
    ///
    /// Spec v0.2.0
    pub fn base_reward(
        &self,
        validator_index: usize,
        base_reward_quotient: u64,
        spec: &ChainSpec,
    ) -> u64 {
        self.get_effective_balance(validator_index, spec) / base_reward_quotient / 5
    }

    /// Return the combined effective balance of an array of validators.
    ///
    /// Spec v0.2.0
    pub fn get_total_balance(&self, validator_indices: &[usize], spec: &ChainSpec) -> u64 {
        validator_indices
            .iter()
            .fold(0, |acc, i| acc + self.get_effective_balance(*i, spec))
    }

    /// Return the effective balance (also known as "balance at stake") for a validator with the given ``index``.
    ///
    /// Spec v0.2.0
    pub fn get_effective_balance(&self, validator_index: usize, spec: &ChainSpec) -> u64 {
        std::cmp::min(
            self.validator_balances[validator_index],
            spec.max_deposit_amount,
        )
    }

    /// Return the block root at a recent `slot`.
    ///
    /// Spec v0.2.0
    pub fn get_block_root(&self, slot: Slot, spec: &ChainSpec) -> Option<&Hash256> {
        self.latest_block_roots
            .get(slot.as_usize() % spec.latest_block_roots_length)
    }

    pub fn get_attestation_participants_union(
        &self,
        attestations: &[&PendingAttestation],
        spec: &ChainSpec,
    ) -> Result<Vec<usize>, AttestationParticipantsError> {
        let mut all_participants = attestations.iter().try_fold::<_, _, Result<
            Vec<usize>,
            AttestationParticipantsError,
        >>(vec![], |mut acc, a| {
            acc.append(&mut self.get_attestation_participants(
                &a.data,
                &a.aggregation_bitfield,
                spec,
            )?);
            Ok(acc)
        })?;
        all_participants.sort_unstable();
        all_participants.dedup();
        Ok(all_participants)
    }

    /// Return the participant indices at for the ``attestation_data`` and ``bitfield``.
    ///
    /// In effect, this converts the "committee indices" on the bitfield into "validator indices"
    /// for self.validator_registy.
    ///
    /// Spec v0.2.0
    pub fn get_attestation_participants(
        &self,
        attestation_data: &AttestationData,
        bitfield: &Bitfield,
        spec: &ChainSpec,
    ) -> Result<Vec<usize>, AttestationParticipantsError> {
        let crosslink_committees =
            self.get_crosslink_committees_at_slot(attestation_data.slot, false, spec)?;

        let committee_index: usize = crosslink_committees
            .iter()
            .position(|(_committee, shard)| *shard == attestation_data.shard)
            .ok_or_else(|| AttestationParticipantsError::NoCommitteeForShard)?;
        let (crosslink_committee, _shard) = &crosslink_committees[committee_index];

        /*
         * TODO: verify bitfield length is valid.
         */

        let mut participants = vec![];
        for (i, validator_index) in crosslink_committee.iter().enumerate() {
            if bitfield.get(i).unwrap() {
                participants.push(*validator_index);
            }
        }
        Ok(participants)
    }
}

fn hash_tree_root<T: TreeHash>(input: Vec<T>) -> Hash256 {
    Hash256::from(&input.hash_tree_root()[..])
}

impl From<BeaconStateError> for AttestationParticipantsError {
    fn from(e: BeaconStateError) -> AttestationParticipantsError {
        AttestationParticipantsError::BeaconStateError(e)
    }
}

impl From<AttestationParticipantsError> for InclusionError {
    fn from(e: AttestationParticipantsError) -> InclusionError {
        InclusionError::AttestationParticipantsError(e)
    }
}

impl Encodable for BeaconState {
    fn ssz_append(&self, s: &mut SszStream) {
        s.append(&self.slot);
        s.append(&self.genesis_time);
        s.append(&self.fork);
        s.append(&self.validator_registry);
        s.append(&self.validator_balances);
        s.append(&self.validator_registry_update_epoch);
        s.append(&self.latest_randao_mixes);
        s.append(&self.previous_epoch_start_shard);
        s.append(&self.current_epoch_start_shard);
        s.append(&self.previous_calculation_epoch);
        s.append(&self.current_calculation_epoch);
        s.append(&self.previous_epoch_seed);
        s.append(&self.current_epoch_seed);
        s.append(&self.previous_justified_epoch);
        s.append(&self.justified_epoch);
        s.append(&self.justification_bitfield);
        s.append(&self.finalized_epoch);
        s.append(&self.latest_crosslinks);
        s.append(&self.latest_block_roots);
        s.append(&self.latest_index_roots);
        s.append(&self.latest_penalized_balances);
        s.append(&self.latest_attestations);
        s.append(&self.batched_block_roots);
        s.append(&self.latest_eth1_data);
        s.append(&self.eth1_data_votes);
    }
}

impl Decodable for BeaconState {
    fn ssz_decode(bytes: &[u8], i: usize) -> Result<(Self, usize), DecodeError> {
        let (slot, i) = <_>::ssz_decode(bytes, i)?;
        let (genesis_time, i) = <_>::ssz_decode(bytes, i)?;
        let (fork, i) = <_>::ssz_decode(bytes, i)?;
        let (validator_registry, i) = <_>::ssz_decode(bytes, i)?;
        let (validator_balances, i) = <_>::ssz_decode(bytes, i)?;
        let (validator_registry_update_epoch, i) = <_>::ssz_decode(bytes, i)?;
        let (latest_randao_mixes, i) = <_>::ssz_decode(bytes, i)?;
        let (previous_epoch_start_shard, i) = <_>::ssz_decode(bytes, i)?;
        let (current_epoch_start_shard, i) = <_>::ssz_decode(bytes, i)?;
        let (previous_calculation_epoch, i) = <_>::ssz_decode(bytes, i)?;
        let (current_calculation_epoch, i) = <_>::ssz_decode(bytes, i)?;
        let (previous_epoch_seed, i) = <_>::ssz_decode(bytes, i)?;
        let (current_epoch_seed, i) = <_>::ssz_decode(bytes, i)?;
        let (previous_justified_epoch, i) = <_>::ssz_decode(bytes, i)?;
        let (justified_epoch, i) = <_>::ssz_decode(bytes, i)?;
        let (justification_bitfield, i) = <_>::ssz_decode(bytes, i)?;
        let (finalized_epoch, i) = <_>::ssz_decode(bytes, i)?;
        let (latest_crosslinks, i) = <_>::ssz_decode(bytes, i)?;
        let (latest_block_roots, i) = <_>::ssz_decode(bytes, i)?;
        let (latest_index_roots, i) = <_>::ssz_decode(bytes, i)?;
        let (latest_penalized_balances, i) = <_>::ssz_decode(bytes, i)?;
        let (latest_attestations, i) = <_>::ssz_decode(bytes, i)?;
        let (batched_block_roots, i) = <_>::ssz_decode(bytes, i)?;
        let (latest_eth1_data, i) = <_>::ssz_decode(bytes, i)?;
        let (eth1_data_votes, i) = <_>::ssz_decode(bytes, i)?;

        Ok((
            Self {
                slot,
                genesis_time,
                fork,
                validator_registry,
                validator_balances,
                validator_registry_update_epoch,
                latest_randao_mixes,
                previous_epoch_start_shard,
                current_epoch_start_shard,
                previous_calculation_epoch,
                current_calculation_epoch,
                previous_epoch_seed,
                current_epoch_seed,
                previous_justified_epoch,
                justified_epoch,
                justification_bitfield,
                finalized_epoch,
                latest_crosslinks,
                latest_block_roots,
                latest_index_roots,
                latest_penalized_balances,
                latest_attestations,
                batched_block_roots,
                latest_eth1_data,
                eth1_data_votes,
            },
            i,
        ))
    }
}

impl TreeHash for BeaconState {
    fn hash_tree_root(&self) -> Vec<u8> {
        let mut result: Vec<u8> = vec![];
        result.append(&mut self.slot.hash_tree_root());
        result.append(&mut self.genesis_time.hash_tree_root());
        result.append(&mut self.fork.hash_tree_root());
        result.append(&mut self.validator_registry.hash_tree_root());
        result.append(&mut self.validator_balances.hash_tree_root());
        result.append(&mut self.validator_registry_update_epoch.hash_tree_root());
        result.append(&mut self.latest_randao_mixes.hash_tree_root());
        result.append(&mut self.previous_epoch_start_shard.hash_tree_root());
        result.append(&mut self.current_epoch_start_shard.hash_tree_root());
        result.append(&mut self.previous_calculation_epoch.hash_tree_root());
        result.append(&mut self.current_calculation_epoch.hash_tree_root());
        result.append(&mut self.previous_epoch_seed.hash_tree_root());
        result.append(&mut self.current_epoch_seed.hash_tree_root());
        result.append(&mut self.previous_justified_epoch.hash_tree_root());
        result.append(&mut self.justified_epoch.hash_tree_root());
        result.append(&mut self.justification_bitfield.hash_tree_root());
        result.append(&mut self.finalized_epoch.hash_tree_root());
        result.append(&mut self.latest_crosslinks.hash_tree_root());
        result.append(&mut self.latest_block_roots.hash_tree_root());
        result.append(&mut self.latest_index_roots.hash_tree_root());
        result.append(&mut self.latest_penalized_balances.hash_tree_root());
        result.append(&mut self.latest_attestations.hash_tree_root());
        result.append(&mut self.batched_block_roots.hash_tree_root());
        result.append(&mut self.latest_eth1_data.hash_tree_root());
        result.append(&mut self.eth1_data_votes.hash_tree_root());
        hash(&result)
    }
}

impl<T: RngCore> TestRandom<T> for BeaconState {
    fn random_for_test(rng: &mut T) -> Self {
        Self {
            slot: <_>::random_for_test(rng),
            genesis_time: <_>::random_for_test(rng),
            fork: <_>::random_for_test(rng),
            validator_registry: <_>::random_for_test(rng),
            validator_balances: <_>::random_for_test(rng),
            validator_registry_update_epoch: <_>::random_for_test(rng),
            latest_randao_mixes: <_>::random_for_test(rng),
            previous_epoch_start_shard: <_>::random_for_test(rng),
            current_epoch_start_shard: <_>::random_for_test(rng),
            previous_calculation_epoch: <_>::random_for_test(rng),
            current_calculation_epoch: <_>::random_for_test(rng),
            previous_epoch_seed: <_>::random_for_test(rng),
            current_epoch_seed: <_>::random_for_test(rng),
            previous_justified_epoch: <_>::random_for_test(rng),
            justified_epoch: <_>::random_for_test(rng),
            justification_bitfield: <_>::random_for_test(rng),
            finalized_epoch: <_>::random_for_test(rng),
            latest_crosslinks: <_>::random_for_test(rng),
            latest_block_roots: <_>::random_for_test(rng),
            latest_index_roots: <_>::random_for_test(rng),
            latest_penalized_balances: <_>::random_for_test(rng),
            latest_attestations: <_>::random_for_test(rng),
            batched_block_roots: <_>::random_for_test(rng),
            latest_eth1_data: <_>::random_for_test(rng),
            eth1_data_votes: <_>::random_for_test(rng),
        }
    }
}<|MERGE_RESOLUTION|>--- conflicted
+++ resolved
@@ -11,11 +11,8 @@
 use serde_derive::Serialize;
 use ssz::{hash, Decodable, DecodeError, Encodable, SszStream, TreeHash};
 use swap_or_not_shuffle::get_permutated_index;
-<<<<<<< HEAD
-=======
 
 mod tests;
->>>>>>> 98c33a7d
 
 #[derive(Debug, PartialEq)]
 pub enum BeaconStateError {
@@ -282,7 +279,6 @@
         let committees_per_epoch =
             self.get_epoch_committee_count(active_validator_indices.len(), spec);
 
-<<<<<<< HEAD
         trace!(
             "get_shuffling: active_validator_indices.len() == {}, committees_per_epoch: {}",
             active_validator_indices.len(),
@@ -290,10 +286,6 @@
         );
 
         let mut shuffled_active_validator_indices = vec![0; active_validator_indices.len()];
-=======
-        let mut shuffled_active_validator_indices =
-            Vec::with_capacity(active_validator_indices.len());
->>>>>>> 98c33a7d
         for &i in &active_validator_indices {
             let shuffled_i = get_permutated_index(
                 i,
