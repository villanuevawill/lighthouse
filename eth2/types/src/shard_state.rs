use crate::test_utils::TestRandom;
use crate::*;
use cached_tree_hash::{Error as TreeHashCacheError, TreeHashCache};
use compare_fields_derive::CompareFields;
use hashing::hash;
use serde_derive::{Deserialize, Serialize};
use ssz::ssz_encode;
use ssz_derive::{Decode, Encode};
use test_random_derive::TestRandom;
use tree_hash::TreeHash;
use std::marker::PhantomData;
use tree_hash_derive::{CachedTreeHash, TreeHash};

#[derive(Debug, PartialEq)]
pub enum Error {
    TreeHashCacheError(TreeHashCacheError),
}

#[derive(
    Debug,
    PartialEq,
    Clone,
    Serialize,
    Deserialize,
    TestRandom,
    Encode,
    Decode,
    TreeHash,
    CachedTreeHash,
    CompareFields,
)]
pub struct ShardState<T>
where
    T: EthSpec,
{
    pub shard: u64,
    pub slot: ShardSlot,

    #[serde(skip_serializing, skip_deserializing)]
    #[ssz(skip_serializing)]
    #[ssz(skip_deserializing)]
    #[tree_hash(skip_hashing)]
    #[test_random(default)]
    pub tree_hash_cache: TreeHashCache,

    #[serde(skip_serializing, skip_deserializing)]
    #[ssz(skip_serializing)]
    #[ssz(skip_deserializing)]
    #[tree_hash(skip_hashing)]
    #[test_random(default)]
    _phantom: PhantomData<T>,
}

impl<T: EthSpec> ShardState<T> {
<<<<<<< HEAD
    /// Produce the first state of the Shard Chain.
    ///
    /// This does not fully build a genesis shard state, it omits processing of initial validator
    /// deposits. To obtain a full genesis shard state, use the `ShardStateBuilder`.
    ///
    /// Spec v0.6.3
    pub fn genesis(genesis_time: u64, spec: &ChainSpec) -> ShardState<T> {
=======
    pub fn genesis(
        spec: &ChainSpec,
        shard: u64,
    ) -> ShardState<T> {
>>>>>>> 1652446d
        ShardState {
            shard,
            slot: ShardSlot::from(spec.phase_1_fork_slot),
            tree_hash_cache: TreeHashCache::default(),
            _phantom: PhantomData,
        }
    }

    pub fn canonical_root(&self) -> Hash256 {
        Hash256::from_slice(&self.tree_hash_root()[..])
    }

<<<<<<< HEAD
    pub fn get_earlier_committee(&self) -> PeriodCommittee {
        self.committees[0]
    }

    pub fn get_later_committee(&self) -> PeriodCommittee {
        self.committees[1]
    }

    pub fn get_next_committee(&self) -> PeriodCommittee {
        self.committees[2]
    }

    pub fn compute_epoch_of_shard_slot(&self, slot: ShardSlot) -> Epoch {
        ShardSlot::epoch
    }

    /// Do we need this since the tree hash really is just the balance set of everyone?
    /// Build all the caches, if they need to be built.
=======
>>>>>>> 1652446d
    pub fn build_cache(&mut self, spec: &ChainSpec) -> Result<(), Error> {
        self.update_tree_hash_cache()?;
        Ok(())
    }

    pub fn drop_cache(&mut self) {
        self.drop_tree_hash_cache();
    }

    pub fn update_tree_hash_cache(&mut self) -> Result<Hash256, Error> {
        if self.tree_hash_cache.is_empty() {
            self.tree_hash_cache = TreeHashCache::new(self)?;
        } else {
            let mut cache = std::mem::replace(&mut self.tree_hash_cache, TreeHashCache::default());
            cache.update(self)?;
            self.tree_hash_cache = cache
        }

        self.cached_tree_hash_root()
    }

    pub fn cached_tree_hash_root(&self) -> Result<Hash256, Error> {
        self.tree_hash_cache
            .tree_hash_root()
            .and_then(|b| Ok(Hash256::from_slice(b)))
            .map_err(Into::into)
    }

    pub fn drop_tree_hash_cache(&mut self) {
        self.tree_hash_cache = TreeHashCache::default()
    }
}

impl From<TreeHashCacheError> for Error {
    fn from(e: TreeHashCacheError) -> Error {
        Error::TreeHashCacheError(e)
    }
}<|MERGE_RESOLUTION|>--- conflicted
+++ resolved
@@ -6,9 +6,9 @@
 use serde_derive::{Deserialize, Serialize};
 use ssz::ssz_encode;
 use ssz_derive::{Decode, Encode};
+use std::marker::PhantomData;
 use test_random_derive::TestRandom;
 use tree_hash::TreeHash;
-use std::marker::PhantomData;
 use tree_hash_derive::{CachedTreeHash, TreeHash};
 
 #[derive(Debug, PartialEq)]
@@ -52,20 +52,7 @@
 }
 
 impl<T: EthSpec> ShardState<T> {
-<<<<<<< HEAD
-    /// Produce the first state of the Shard Chain.
-    ///
-    /// This does not fully build a genesis shard state, it omits processing of initial validator
-    /// deposits. To obtain a full genesis shard state, use the `ShardStateBuilder`.
-    ///
-    /// Spec v0.6.3
-    pub fn genesis(genesis_time: u64, spec: &ChainSpec) -> ShardState<T> {
-=======
-    pub fn genesis(
-        spec: &ChainSpec,
-        shard: u64,
-    ) -> ShardState<T> {
->>>>>>> 1652446d
+    pub fn genesis(spec: &ChainSpec, shard: u64) -> ShardState<T> {
         ShardState {
             shard,
             slot: ShardSlot::from(spec.phase_1_fork_slot),
@@ -78,27 +65,6 @@
         Hash256::from_slice(&self.tree_hash_root()[..])
     }
 
-<<<<<<< HEAD
-    pub fn get_earlier_committee(&self) -> PeriodCommittee {
-        self.committees[0]
-    }
-
-    pub fn get_later_committee(&self) -> PeriodCommittee {
-        self.committees[1]
-    }
-
-    pub fn get_next_committee(&self) -> PeriodCommittee {
-        self.committees[2]
-    }
-
-    pub fn compute_epoch_of_shard_slot(&self, slot: ShardSlot) -> Epoch {
-        ShardSlot::epoch
-    }
-
-    /// Do we need this since the tree hash really is just the balance set of everyone?
-    /// Build all the caches, if they need to be built.
-=======
->>>>>>> 1652446d
     pub fn build_cache(&mut self, spec: &ChainSpec) -> Result<(), Error> {
         self.update_tree_hash_cache()?;
         Ok(())
