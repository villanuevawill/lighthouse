--- conflicted
+++ resolved
@@ -50,11 +50,7 @@
             }
         };
 
-<<<<<<< HEAD
-        let produced_block = match self.chain.produce_current_block(randao_reveal) {
-=======
         let produced_block = match self.chain.produce_block(randao_reveal, requested_slot) {
->>>>>>> 572df4f3
             Ok((block, _state)) => block,
             Err(e) => {
                 // could not produce a block
