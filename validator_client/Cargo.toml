[package]
name = "validator_client"
version = "0.1.0"
authors = ["Paul Hauner <paul@paulhauner.com>", "Age Manning <Age@AgeManning.com>", "Luke Anderson <luke@lukeanderson.com.au>"]
edition = "2018"

[[bin]]
name = "validator_client"
path = "src/main.rs"

[lib]
name = "validator_client"
path = "src/lib.rs"


[dependencies]
block_proposer = { path = "../eth2/block_proposer" }
attester = { path = "../eth2/attester" }
bls = { path = "../eth2/utils/bls" }
ssz = { path = "../eth2/utils/ssz" }
clap = "2.32.0"
dirs = "1.0.3"
grpcio = { version = "0.4", default-features = false, features = ["protobuf-codec"] }
protobuf = "2.0.2"
protos = { path = "../protos" }
slot_clock = { path = "../eth2/utils/slot_clock" }
types = { path = "../eth2/types" }
slog = "^2.2.3"
slog-term = "^2.4.0"
slog-async = "^2.3.0"
tokio = "0.1.18"
tokio-timer = "0.2.10"
<<<<<<< HEAD
error-chain = "0.12.0"
=======
bincode = "^1.1.2"
>>>>>>> 801cb799
<|MERGE_RESOLUTION|>--- conflicted
+++ resolved
@@ -30,8 +30,5 @@
 slog-async = "^2.3.0"
 tokio = "0.1.18"
 tokio-timer = "0.2.10"
-<<<<<<< HEAD
 error-chain = "0.12.0"
-=======
-bincode = "^1.1.2"
->>>>>>> 801cb799
+bincode = "^1.1.2"